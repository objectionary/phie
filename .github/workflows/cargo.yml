--- conflicted
+++ resolved
@@ -14,15 +14,10 @@
     timeout-minutes: 15
     runs-on: ubuntu-24.04
     steps:
-<<<<<<< HEAD
-      - uses: actions/checkout@v4
-      - uses: dtolnay/rust-toolchain@stable
-=======
       - uses: actions/checkout@v5
       - uses: dtolnay/rust-toolchain@stable
         with:
           toolchain: stable
->>>>>>> 8adfbe7c
       - run: cargo test
       - run: target/debug/fibonacci 7 10
       - run: cargo fmt --check
